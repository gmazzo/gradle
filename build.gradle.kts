--- conflicted
+++ resolved
@@ -26,11 +26,7 @@
 
 allprojects {
     group = "org.gradle"
-<<<<<<< HEAD
-    version = "0.12.3"
-=======
     version = "0.13.1"
->>>>>>> 95d1fcb0
 }
 
 val publishedPluginsVersion by extra { "0.13.1" }
