--- conflicted
+++ resolved
@@ -331,14 +331,6 @@
                 from(templates.groovyUtilitiesLibrary)
             }
         }
-<<<<<<< HEAD
-        taskWithArguments {
-            sampleDirectory = samplesRoot.dir("task-with-arguments")
-            description = "Demonstrates how to pass arguments to a task"
-            category = "Plugins"
-            common {
-                from(templates.projectInfoPlugin)
-=======
 
         precompiledScriptPlugin {
             description = "Use Kotlin DSL in a precompiled script plugin."
@@ -353,7 +345,15 @@
             category = "Build organization"
             common {
                 from(templates.gradlePluginInJava)
->>>>>>> f9a796d4
+            }
+        }
+
+        taskWithArguments {
+            sampleDirectory = samplesRoot.dir("task-with-arguments")
+            description = "Pass arguments to a custom task"
+            category = "Plugins"
+            common {
+                from(templates.projectInfoPlugin)
             }
         }
     }
